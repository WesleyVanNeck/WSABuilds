--- conflicted
+++ resolved
@@ -3,31 +3,11 @@
 ###### FORKING NOT REQUIRED
 </div>
 
-<<<<<<< HEAD
 # MagiskOnWSA (also includes Google Play Services)
-=======
-- Ubuntu (you can use WSL2)
-  - [Search page](https://apps.microsoft.com/store/search?publisher=Canonical%20Group%20Limited)
->>>>>>> 70bb0fdb
 
 [![Github All Releases](https://img.shields.io/github/downloads/PeterNjeim/MagiskOnWSA/total.svg?label=Downloads+%28latest+only%29)](https://github.com/PeterNjeim/MagiskOnWSA/releases/latest)
 
-<<<<<<< HEAD
 > Note: This repository is designed specifically not to be forked. This does not use the same mechanism as the original MagiskOnWSA. Don't fork this repository unless you're a developer and want to modify the code itself or want to download a specific configuration of WSA not already available in this repository.
-=======
-- Integrate Magisk and OpenGApps in a few clicks within minutes
-- Keep each build up to date
-- Support both ARM64 and x64
-- Support all OpenGApps variants except for aroma (aroma does not support x86_64, please use super instead)
-- Remove Amazon Appstore
-- Fix VPN dialog not showing (use our [VpnDialogs app](https://github.com/LSPosed/VpnDialogs))
-- Add device management feature
-- Unattended installation
-- Automatically activates developers mode in Windows 11
-- Update to the new version while preserving data with a one-click script
-- Merged all language packs
-- Support managing start menu icons (manually installing [WSAHelper](https://github.com/LSPosed/WSAHelper/releases/latest) to use this feature)
->>>>>>> 70bb0fdb
 
 ## Installation
 
@@ -62,7 +42,7 @@
 
 ## Help
 
-How can I get a logcat?
+How do I get a logcat?
 
 - `adb logcat`
 
@@ -70,16 +50,15 @@
 
 - `%LOCALAPPDATA%\Packages\MicrosoftCorporationII.WindowsSubsystemForAndroid_8wekyb3d8bbwe\LocalState\diagnostics\logcat`
 
-How can I update Magisk?
+How do I update Magisk?
 
 - Wait for a new MagiskOnWSA release that includes the newer Magisk version, then follow the [Installation instructions](#installation) to update
 
 Can I pass SafetyNet/Play Integrity?
 
-<<<<<<< HEAD
 - No. Virtual machines like WSA cannot pass these mechanisms on their own due to the lack of signing by Google. Passing requires more exotic (and untested) solutions: <https://github.com/kdrag0n/safetynet-fix/discussions/145#discussioncomment-2170917>
 
-Virtualization?
+What is virtualization?
 
 - Virtualization is required to run virtual machines like WSA. `Install.ps1` helps you enable it. After rebooting, re-run `Install.ps1` to install WSA. If it's still not working, you have to enable virtualization in your BIOS/UEFI. Instructions vary by PC vendor, look for help online
 
@@ -87,15 +66,29 @@
 
 - No. WSA is mounted as read-only by Hyper-V. You can, however, modify the system partition by creating a Magisk module, or by directly modifying the system.img file
 
-How can I uninstall Magisk?
+How do I uninstall Magisk?
 
 - Download a WSA version that doesn't include Magisk from the [Releases page](https://github.com/PeterNjeim/MagiskOnWSA/releases). Then follow the [Installation instructions](#installation)
-=======
-    Choose `none` as the root solution.
-- How to install custom OpenGApps?
 
-    [Tutorial](./Custom-OpenGApps.md)
->>>>>>> 70bb0fdb
+How do I install custom Magisk or GApps?
+
+1. Fork this repository
+2. **A)** Magisk
+   1. **a)** Via local file:
+      1. Create a folder named `download in the root
+      2. Move your custom Magisk APK/ZIP file to the `download` folder and rename it to `magisk-debug.zip`
+   2. In GitHub Actions, click on `Build MagiskOnWSA`
+   3. Choose `Custom` in the `Magisk Version` field
+   4. **b)** Via URL:
+      1. Input the URL pointing to your custom Magisk APK/ZIP file in the `Custom Magisk APK/ZIP URL` field
+3. **B)** GApps
+   1. **a)** Via local file:
+      1. Create a folder named `download in the root
+      2. Move your custom OpenGApps or MindTheGapps ZIP file to the `download` folder and rename it to `OpenGApps-{arch}-{variant}.zip` or `MindTheGapps-{arch}.zip` *(e.g. `OpenGApps-x64-pico.zip` or `MindTheGapps-arm64.zip`)*
+   2. In GitHub Actions, click on `Build MagiskOnWSA`
+   3. Choose `Custom (OpenGApps)` or `Custom (MindTheGapps)` in the `GApps Variant` field
+   4. **b)** Via URL:
+      1. Input the URL pointing to your custom OpenGApps or MindTheGapps ZIP file in the `Custom GApps ZIP URL` field
 
 ## Credits
 
